import cv2
import dlib
import os
import numpy as np
from flask import Flask, request, jsonify
from flask_cors import CORS
import logging
from typing import Tuple, Dict, List, Optional
from collections import defaultdict
import json
<<<<<<< HEAD
from datetime import datetime
=======
>>>>>>> 0f71591d

# Configure logging
logging.basicConfig(
    level=logging.INFO,
    format='%(asctime)s - %(levelname)s - %(message)s',
    handlers=[
        logging.FileHandler(f'cheating_detection_{datetime.now().strftime("%Y%m%d_%H%M%S")}.log'),
        logging.StreamHandler()
    ]
)
logger = logging.getLogger(__name__)

app = Flask(__name__)
CORS(app)

# Configuration
UPLOAD_FOLDER = "uploads"
MODEL_FOLDER = "models"
os.makedirs(UPLOAD_FOLDER, exist_ok=True)
os.makedirs(MODEL_FOLDER, exist_ok=True)
app.config["UPLOAD_FOLDER"] = UPLOAD_FOLDER

# Model paths
FACE_CASCADE_PATH = cv2.data.haarcascades + "haarcascade_frontalface_default.xml"
LANDMARK_PREDICTOR_PATH = os.path.join(MODEL_FOLDER, "shape_predictor_68_face_landmarks.dat")

# Initialize detectors
try:
    face_cascade = cv2.CascadeClassifier(FACE_CASCADE_PATH)
    detector = dlib.get_frontal_face_detector()
    predictor = dlib.shape_predictor(LANDMARK_PREDICTOR_PATH)
<<<<<<< HEAD
    logger.info("Models loaded successfully")
=======
>>>>>>> 0f71591d
except Exception as e:
    logger.error(f"Initialization error: {str(e)}")
    raise

def validate_and_convert_frame(frame: np.ndarray) -> Optional[np.ndarray]:
    """Ensure frame is in correct format for analysis"""
    if frame is None:
        logger.warning("Received None frame")
        return None
        
    try:
        if frame.dtype != np.uint8:
            frame = frame.astype(np.uint8)
            
        if len(frame.shape) == 2:
            frame = cv2.cvtColor(frame, cv2.COLOR_GRAY2RGB)
        elif len(frame.shape) == 3:
            if frame.shape[2] == 1:
                frame = cv2.cvtColor(frame, cv2.COLOR_GRAY2RGB)
            elif frame.shape[2] == 3:
                frame = cv2.cvtColor(frame, cv2.COLOR_BGR2RGB)
            elif frame.shape[2] == 4:
                frame = cv2.cvtColor(frame, cv2.COLOR_RGBA2RGB)
                
        return frame
    except Exception as e:
        logger.error(f"Frame conversion error: {str(e)}")
        return None

<<<<<<< HEAD
def analyze_single_frame(frame: np.ndarray, frame_number: int) -> Optional[Dict]:
    """Analyze a single keyframe with detailed logging"""
    frame = validate_and_convert_frame(frame)
    if frame is None:
        logger.warning(f"Frame {frame_number} - Invalid frame")
=======
def analyze_single_frame(frame: np.ndarray) -> Optional[Dict]:
    """Analyze a single keyframe"""
    frame = validate_and_convert_frame(frame)
    if frame is None:
>>>>>>> 0f71591d
        return None
        
    try:
        gray = cv2.cvtColor(frame, cv2.COLOR_RGB2GRAY)
        results = {
            'face_detections': 0,
            'lookaway_count': 0,
<<<<<<< HEAD
            'multiple_faces': False,
            'frame_number': frame_number
        }
        
        # OpenCV face detection
        faces = face_cascade.detectMultiScale(
            gray, 
            scaleFactor=1.1, 
            minNeighbors=5, 
            minSize=(30, 30)
        )
        
        # Dlib face detection
        faces_dlib = detector(frame, 1)
        
        logger.info(f"Frame {frame_number} - OpenCV faces: {len(faces)}, Dlib faces: {len(faces_dlib)}")
        
        if len(faces) > 1 or len(faces_dlib) > 1:
            results['multiple_faces'] = True
            logger.warning(f"Frame {frame_number} - Multiple faces detected")
=======
            'multiple_faces': False
        }
        
        # OpenCV face detection
        faces = face_cascade.detectMultiScale(
            gray, 
            scaleFactor=1.1, 
            minNeighbors=5, 
            minSize=(30, 30)
        )
        
        # Dlib face detection
        faces_dlib = detector(frame, 1)
        
        if len(faces) > 1 or len(faces_dlib) > 1:
            results['multiple_faces'] = True
>>>>>>> 0f71591d
            
        for face in faces_dlib:
            results['face_detections'] += 1
            shape = predictor(frame, face)
            
            # Eye tracking
            left_eye = shape.part(36)
            right_eye = shape.part(45)
            nose_left = shape.part(31)
            nose_right = shape.part(35)
            
<<<<<<< HEAD
            eye_distance = abs(left_eye.x - right_eye.x)
            nose_distance = abs(nose_left.x - nose_right.x)
            
            if eye_distance < 0.6 * nose_distance:
                results['lookaway_count'] += 1
                logger.info(f"Frame {frame_number} - Lookaway detected (eye distance: {eye_distance}, nose distance: {nose_distance})")
                
        logger.debug(f"Frame {frame_number} results: {results}")
        return results
        
    except Exception as e:
        logger.error(f"Frame {frame_number} analysis error: {str(e)}")
        return None

def compile_results(raw_results: Dict) -> Tuple[bool, Dict]:
    """Convert raw counts to final results with detailed statistics"""
    cheating_detected = False
    reasons = []
    
    # Calculate metrics
    total_frames = raw_results['total_frames']
    processed_frames = raw_results['processed_frames']
    processing_ratio = (processed_frames / total_frames) * 100 if total_frames > 0 else 0
    face_detection_rate = (raw_results['face_detections'] / processed_frames) * 100 if processed_frames > 0 else 0
    lookaway_ratio = (raw_results['lookaway_count'] / raw_results['face_detections']) if raw_results['face_detections'] > 0 else 0
    
    logger.info("\n" + "="*50)
    logger.info("VIDEO ANALYSIS SUMMARY")
    logger.info(f"Total frames: {total_frames}")
    logger.info(f"Processed frames: {processed_frames} ({processing_ratio:.1f}%)")
    logger.info(f"Face detection rate: {face_detection_rate:.1f}%")
    logger.info(f"Lookaway ratio: {lookaway_ratio:.2f}")
    logger.info("="*50 + "\n")
    
    # Cheating detection logic
    if raw_results.get('multiple_faces', False):
        cheating_detected = True
        reasons.append("Multiple faces detected")
        logger.warning("Cheating detected: Multiple faces in video")
    
    if processed_frames > 0:
        if face_detection_rate < 50:
            cheating_detected = True
            reasons.append(f"Low face detection rate ({face_detection_rate:.1f}%)")
            logger.warning(f"Cheating detected: Low face detection rate ({face_detection_rate:.1f}%)")
            
        if lookaway_ratio > 0.4:
            cheating_detected = True
            reasons.append(f"Excessive lookaways detected ({lookaway_ratio:.2f} ratio)")
            logger.warning(f"Cheating detected: Excessive lookaways ({lookaway_ratio:.2f} ratio)")
=======
            if abs(left_eye.x - right_eye.x) < 0.6 * abs(nose_left.x - nose_right.x):
                results['lookaway_count'] += 1
                
        return results
        
    except Exception as e:
        logger.error(f"Frame analysis error: {str(e)}")
        return None


# [Previous imports and configuration remain the same until analyze_video_keyframes]

def analyze_video_keyframes(video_path: str, keyframe_interval: int = 30) -> Tuple[bool, Dict]:
    """Main analysis using keyframe extraction with detailed logging"""
    cap = cv2.VideoCapture(video_path)
    results = defaultdict(int)
    total_frames = int(cap.get(cv2.CAP_PROP_FRAME_COUNT))
    processed_frames = 0
    
    # Log video properties
    logger.info(f"Starting analysis of {video_path}")
    logger.info(f"Total frames: {total_frames}, Keyframe interval: {keyframe_interval}")
    logger.info(f"Video properties - {int(cap.get(cv2.CAP_PROP_FRAME_WIDTH))}x{int(cap.get(cv2.CAP_PROP_FRAME_HEIGHT))} @ {cap.get(cv2.CAP_PROP_FPS):.2f}fps")
    
    frame_counter = 0
    while True:
        ret, frame = cap.read()
        if not ret:
            break
            
        frame_counter += 1
        
        # Only process keyframes (every N frames)
        if frame_counter % keyframe_interval != 0:
            continue
            
        logger.debug(f"Processing frame {frame_counter}/{total_frames}")
        
        frame_result = analyze_single_frame(frame)
        if frame_result:
            for k, v in frame_result.items():
                results[k] += v
            processed_frames += 1
            
            # Log frame-specific results
            if frame_result['face_detections'] > 0:
                logger.debug(f"Frame {frame_counter}: Detected {frame_result['face_detections']} face(s)")
                if frame_result['lookaway_count'] > 0:
                    logger.debug(f"Frame {frame_counter}: {frame_result['lookaway_count']} lookaway(s) detected")
            else:
                logger.debug(f"Frame {frame_counter}: No faces detected")
            
        # Early termination if cheating detected
        if results.get('multiple_faces', False):
            logger.warning("Early termination - Multiple faces detected")
            break
            
    cap.release()
    
    results['total_frames'] = total_frames
    results['processed_frames'] = processed_frames
    
    # Log summary before returning
    logger.info(f"Analysis completed. Processed {processed_frames}/{total_frames} frames ({processed_frames/total_frames*100:.1f}%)")
    logger.info(f"Total face detections: {results['face_detections']}")
    logger.info(f"Total lookaways detected: {results['lookaway_count']}")
    if results.get('multiple_faces', False):
        logger.warning("Cheating detected: Multiple faces in frame")
    
    return compile_results(results)

# [Rest of the code remains the same]

def compile_results(raw_results: Dict) -> Tuple[bool, Dict]:
    """Convert raw counts to final results"""
    cheating_detected = False
    reasons = []
    
    if raw_results.get('multiple_faces', False):
        cheating_detected = True
        reasons.append("Multiple faces detected")
    
    if raw_results['processed_frames'] > 0:
        face_ratio = raw_results['face_detections'] / raw_results['processed_frames']
        if face_ratio < 0.5:
            cheating_detected = True
            reasons.append("Low face detection rate")
            
        if raw_results['face_detections'] > 0:
            lookaway_ratio = raw_results['lookaway_count'] / raw_results['face_detections']
            if lookaway_ratio > 0.4:
                cheating_detected = True
                reasons.append("Excessive lookaways detected")
>>>>>>> 0f71591d
    
    return cheating_detected, {
        'reasons': reasons if reasons else ["No cheating detected"],
        'statistics': {
<<<<<<< HEAD
            'total_frames': total_frames,
            'processed_frames': processed_frames,
            'processing_ratio': f"{processing_ratio:.1f}%",
            'face_detection_rate': f"{face_detection_rate:.1f}%",
            'lookaway_ratio': f"{lookaway_ratio:.2f}",
            'multiple_faces_detected': raw_results.get('multiple_faces', False)
        },
        'raw_counts': {
            'face_detections': raw_results['face_detections'],
            'lookaway_count': raw_results['lookaway_count']
=======
            'total_frames': raw_results['total_frames'],
            'processed_frames': raw_results['processed_frames'],
            'processing_ratio': f"{(raw_results['processed_frames']/raw_results['total_frames'])*100:.1f}%",
            'face_detection_rate': f"{(raw_results['face_detections']/raw_results['processed_frames'])*100:.1f}%" if raw_results['processed_frames'] > 0 else "0%"
>>>>>>> 0f71591d
        }
    }

def is_video_valid(video_path: str) -> bool:
<<<<<<< HEAD
    """Validate video file can be opened and has frames with detailed checks"""
    try:
        cap = cv2.VideoCapture(video_path)
        if not cap.isOpened():
            logger.error(f"Video {video_path} could not be opened")
            return False
            
        width = int(cap.get(cv2.CAP_PROP_FRAME_WIDTH))
        height = int(cap.get(cv2.CAP_PROP_FRAME_HEIGHT))
        fps = cap.get(cv2.CAP_PROP_FPS)
        frame_count = int(cap.get(cv2.CAP_PROP_FRAME_COUNT))
        
        logger.info(f"Video validation - Resolution: {width}x{height}, FPS: {fps:.2f}, Frames: {frame_count}")
        
        ret, frame = cap.read()
        cap.release()
        
        if not ret:
            logger.error("Video validation failed - Could not read first frame")
            return False
            
        return True
    except Exception as e:
        logger.error(f"Video validation error: {str(e)}")
        return False

def analyze_video_keyframes(video_path: str, keyframe_interval: int = 30) -> Tuple[bool, Dict]:
    """Main analysis using keyframe extraction with comprehensive logging"""
    try:
        cap = cv2.VideoCapture(video_path)
        if not cap.isOpened():
            logger.error(f"Failed to open video: {video_path}")
            return False, {'error': 'Could not open video file'}
            
        results = defaultdict(int)
        total_frames = int(cap.get(cv2.CAP_PROP_FRAME_COUNT))
        processed_frames = 0
        frame_counter = 0
        
        # Video properties log
        width = int(cap.get(cv2.CAP_PROP_FRAME_WIDTH))
        height = int(cap.get(cv2.CAP_PROP_FRAME_HEIGHT))
        fps = cap.get(cv2.CAP_PROP_FPS)
        duration = total_frames / fps if fps > 0 else 0
        
        logger.info("\n" + "="*50)
        logger.info(f"Starting analysis of {video_path}")
        logger.info(f"Resolution: {width}x{height}")
        logger.info(f"FPS: {fps:.2f}, Duration: {duration:.2f} seconds")
        logger.info(f"Total frames: {total_frames}, Keyframe interval: {keyframe_interval}")
        logger.info("="*50 + "\n")
        
        # Frame processing loop
        while True:
            ret, frame = cap.read()
            if not ret:
                logger.info(f"Reached end of video at frame {frame_counter}")
                break
                
            frame_counter += 1
            
            # Only process keyframes
            if frame_counter % keyframe_interval != 0:
                continue
                
            logger.debug(f"\nProcessing frame {frame_counter}/{total_frames} ({(frame_counter/total_frames)*100:.1f}%)")
            
            frame_result = analyze_single_frame(frame, frame_counter)
            if frame_result:
                for k, v in frame_result.items():
                    if k != 'frame_number':
                        results[k] += v
                processed_frames += 1
                
                # Early termination if cheating detected
                if results.get('multiple_faces', False):
                    logger.warning(f"Early termination at frame {frame_counter} - Multiple faces detected")
                    break
                    
        cap.release()
        
        # Final results compilation
        results['total_frames'] = total_frames
        results['processed_frames'] = processed_frames
        
        logger.info("\n" + "="*50)
        logger.info("ANALYSIS COMPLETED")
        logger.info(f"Processed {processed_frames} keyframes ({processed_frames/total_frames*100:.1f}% of total)")
        logger.info(f"Face detections: {results['face_detections']}")
        logger.info(f"Lookaways detected: {results['lookaway_count']}")
        logger.info(f"Multiple faces detected: {'Yes' if results.get('multiple_faces', False) else 'No'}")
        logger.info("="*50 + "\n")
        
        return compile_results(results)
        
    except Exception as e:
        logger.error(f"Video analysis error: {str(e)}")
        return False, {'error': str(e)}

@app.route("/")
def home() -> str:
    return "AI Cheating Detection API (Keyframe Analysis Method)"

@app.route("/upload", methods=["POST"])
def upload_video() -> Tuple[Dict, int]:
    """Endpoint for video upload and analysis"""
    if "video" not in request.files:
        logger.error("No video file in upload request")
        return jsonify({"error": "No video file uploaded"}), 400

    video_file = request.files["video"]
    if video_file.filename == "":
        logger.error("Empty filename in upload request")
        return jsonify({"error": "Empty filename"}), 400

    try:
        # Save uploaded file
=======
    """Validate video file can be opened and has frames"""
    cap = cv2.VideoCapture(video_path)
    if not cap.isOpened():
        return False
    ret, _ = cap.read()
    cap.release()
    return ret

def analyze_video_keyframes(video_path: str, keyframe_interval: int = 30) -> Tuple[bool, Dict]:
    """Main analysis using keyframe extraction"""
    cap = cv2.VideoCapture(video_path)
    results = defaultdict(int)
    total_frames = int(cap.get(cv2.CAP_PROP_FRAME_COUNT))
    processed_frames = 0
    
    while True:
        ret, frame = cap.read()
        if not ret:
            break
            
        # Only process keyframes (every N frames)
        if cap.get(cv2.CAP_PROP_POS_FRAMES) % keyframe_interval != 0:
            continue
            
        frame_result = analyze_single_frame(frame)
        if frame_result:
            for k, v in frame_result.items():
                results[k] += v
            processed_frames += 1
            
        # Early termination if cheating detected
        if results.get('multiple_faces', False):
            break
            
    cap.release()
    
    results['total_frames'] = total_frames
    results['processed_frames'] = processed_frames
    return compile_results(results)

@app.route("/")
def home() -> str:
    return "AI Cheating Detection API (Keyframe Method)"

@app.route("/upload", methods=["POST"])
def upload_video() -> Tuple[Dict, int]:
    if "video" not in request.files:
        return jsonify({"error": "No video file uploaded"}), 400

    video_file = request.files["video"]
    if video_file.filename == "":
        return jsonify({"error": "Empty filename"}), 400

    try:
>>>>>>> 0f71591d
        video_path = os.path.join(app.config["UPLOAD_FOLDER"], video_file.filename)
        video_file.save(video_path)
        logger.info(f"Video saved to {video_path}")
        
<<<<<<< HEAD
        # Validate video
        if not is_video_valid(video_path):
            logger.error(f"Invalid video file: {video_path}")
            os.remove(video_path)
            return jsonify({"error": "Invalid video file"}), 400
            
        # Analyze video
        cheating_detected, details = analyze_video_keyframes(video_path)
        
        # Prepare response
        response = {
            "cheating_detected": cheating_detected,
            "details": details,
            "video_path": video_path,
            "timestamp": datetime.now().isoformat()
        }
        
        logger.info(f"Analysis completed for {video_path}")
        return jsonify(response)
        
    except Exception as e:
        logger.error(f"Error processing video: {str(e)}")
        if os.path.exists(video_path):
            os.remove(video_path)
=======
        if not is_video_valid(video_path):
            return jsonify({"error": "Invalid video file"}), 400
            
        cheating_detected, details = analyze_video_keyframes(video_path)
        return jsonify({
            "cheating_detected": cheating_detected,
            "details": details,
            "video_path": video_path
        })
    except Exception as e:
        logger.error(f"Error processing video: {str(e)}")
>>>>>>> 0f71591d
        return jsonify({"error": f"Error processing video: {str(e)}"}), 500

if __name__ == "__main__":
    logger.info("Starting cheating detection API server")
    app.run(host='0.0.0.0', port=5000, threaded=True)<|MERGE_RESOLUTION|>--- conflicted
+++ resolved
@@ -8,13 +8,11 @@
 from typing import Tuple, Dict, List, Optional
 from collections import defaultdict
 import json
-<<<<<<< HEAD
 from datetime import datetime
-=======
->>>>>>> 0f71591d
 
 # Configure logging
 logging.basicConfig(
+    level=logging.INFO,
     level=logging.INFO,
     format='%(asctime)s - %(levelname)s - %(message)s',
     handlers=[
@@ -35,6 +33,7 @@
 app.config["UPLOAD_FOLDER"] = UPLOAD_FOLDER
 
 # Model paths
+# Model paths
 FACE_CASCADE_PATH = cv2.data.haarcascades + "haarcascade_frontalface_default.xml"
 LANDMARK_PREDICTOR_PATH = os.path.join(MODEL_FOLDER, "shape_predictor_68_face_landmarks.dat")
 
@@ -43,22 +42,28 @@
     face_cascade = cv2.CascadeClassifier(FACE_CASCADE_PATH)
     detector = dlib.get_frontal_face_detector()
     predictor = dlib.shape_predictor(LANDMARK_PREDICTOR_PATH)
-<<<<<<< HEAD
     logger.info("Models loaded successfully")
-=======
->>>>>>> 0f71591d
 except Exception as e:
     logger.error(f"Initialization error: {str(e)}")
     raise
-
+    logger.error(f"Initialization error: {str(e)}")
+    raise
+
+def validate_and_convert_frame(frame: np.ndarray) -> Optional[np.ndarray]:
+    """Ensure frame is in correct format for analysis"""
 def validate_and_convert_frame(frame: np.ndarray) -> Optional[np.ndarray]:
     """Ensure frame is in correct format for analysis"""
     if frame is None:
         logger.warning("Received None frame")
         return None
         
+        
     try:
         if frame.dtype != np.uint8:
+            frame = frame.astype(np.uint8)
+            
+        if len(frame.shape) == 2:
+            frame = cv2.cvtColor(frame, cv2.COLOR_GRAY2RGB)
             frame = frame.astype(np.uint8)
             
         if len(frame.shape) == 2:
@@ -72,22 +77,23 @@
                 frame = cv2.cvtColor(frame, cv2.COLOR_RGBA2RGB)
                 
         return frame
+            if frame.shape[2] == 1:
+                frame = cv2.cvtColor(frame, cv2.COLOR_GRAY2RGB)
+            elif frame.shape[2] == 3:
+                frame = cv2.cvtColor(frame, cv2.COLOR_BGR2RGB)
+            elif frame.shape[2] == 4:
+                frame = cv2.cvtColor(frame, cv2.COLOR_RGBA2RGB)
+                
+        return frame
     except Exception as e:
         logger.error(f"Frame conversion error: {str(e)}")
         return None
 
-<<<<<<< HEAD
 def analyze_single_frame(frame: np.ndarray, frame_number: int) -> Optional[Dict]:
     """Analyze a single keyframe with detailed logging"""
     frame = validate_and_convert_frame(frame)
     if frame is None:
         logger.warning(f"Frame {frame_number} - Invalid frame")
-=======
-def analyze_single_frame(frame: np.ndarray) -> Optional[Dict]:
-    """Analyze a single keyframe"""
-    frame = validate_and_convert_frame(frame)
-    if frame is None:
->>>>>>> 0f71591d
         return None
         
     try:
@@ -95,7 +101,6 @@
         results = {
             'face_detections': 0,
             'lookaway_count': 0,
-<<<<<<< HEAD
             'multiple_faces': False,
             'frame_number': frame_number
         }
@@ -116,24 +121,6 @@
         if len(faces) > 1 or len(faces_dlib) > 1:
             results['multiple_faces'] = True
             logger.warning(f"Frame {frame_number} - Multiple faces detected")
-=======
-            'multiple_faces': False
-        }
-        
-        # OpenCV face detection
-        faces = face_cascade.detectMultiScale(
-            gray, 
-            scaleFactor=1.1, 
-            minNeighbors=5, 
-            minSize=(30, 30)
-        )
-        
-        # Dlib face detection
-        faces_dlib = detector(frame, 1)
-        
-        if len(faces) > 1 or len(faces_dlib) > 1:
-            results['multiple_faces'] = True
->>>>>>> 0f71591d
             
         for face in faces_dlib:
             results['face_detections'] += 1
@@ -145,7 +132,6 @@
             nose_left = shape.part(31)
             nose_right = shape.part(35)
             
-<<<<<<< HEAD
             eye_distance = abs(left_eye.x - right_eye.x)
             nose_distance = abs(nose_left.x - nose_right.x)
             
@@ -196,106 +182,10 @@
             cheating_detected = True
             reasons.append(f"Excessive lookaways detected ({lookaway_ratio:.2f} ratio)")
             logger.warning(f"Cheating detected: Excessive lookaways ({lookaway_ratio:.2f} ratio)")
-=======
-            if abs(left_eye.x - right_eye.x) < 0.6 * abs(nose_left.x - nose_right.x):
-                results['lookaway_count'] += 1
-                
-        return results
-        
-    except Exception as e:
-        logger.error(f"Frame analysis error: {str(e)}")
-        return None
-
-
-# [Previous imports and configuration remain the same until analyze_video_keyframes]
-
-def analyze_video_keyframes(video_path: str, keyframe_interval: int = 30) -> Tuple[bool, Dict]:
-    """Main analysis using keyframe extraction with detailed logging"""
-    cap = cv2.VideoCapture(video_path)
-    results = defaultdict(int)
-    total_frames = int(cap.get(cv2.CAP_PROP_FRAME_COUNT))
-    processed_frames = 0
-    
-    # Log video properties
-    logger.info(f"Starting analysis of {video_path}")
-    logger.info(f"Total frames: {total_frames}, Keyframe interval: {keyframe_interval}")
-    logger.info(f"Video properties - {int(cap.get(cv2.CAP_PROP_FRAME_WIDTH))}x{int(cap.get(cv2.CAP_PROP_FRAME_HEIGHT))} @ {cap.get(cv2.CAP_PROP_FPS):.2f}fps")
-    
-    frame_counter = 0
-    while True:
-        ret, frame = cap.read()
-        if not ret:
-            break
-            
-        frame_counter += 1
-        
-        # Only process keyframes (every N frames)
-        if frame_counter % keyframe_interval != 0:
-            continue
-            
-        logger.debug(f"Processing frame {frame_counter}/{total_frames}")
-        
-        frame_result = analyze_single_frame(frame)
-        if frame_result:
-            for k, v in frame_result.items():
-                results[k] += v
-            processed_frames += 1
-            
-            # Log frame-specific results
-            if frame_result['face_detections'] > 0:
-                logger.debug(f"Frame {frame_counter}: Detected {frame_result['face_detections']} face(s)")
-                if frame_result['lookaway_count'] > 0:
-                    logger.debug(f"Frame {frame_counter}: {frame_result['lookaway_count']} lookaway(s) detected")
-            else:
-                logger.debug(f"Frame {frame_counter}: No faces detected")
-            
-        # Early termination if cheating detected
-        if results.get('multiple_faces', False):
-            logger.warning("Early termination - Multiple faces detected")
-            break
-            
-    cap.release()
-    
-    results['total_frames'] = total_frames
-    results['processed_frames'] = processed_frames
-    
-    # Log summary before returning
-    logger.info(f"Analysis completed. Processed {processed_frames}/{total_frames} frames ({processed_frames/total_frames*100:.1f}%)")
-    logger.info(f"Total face detections: {results['face_detections']}")
-    logger.info(f"Total lookaways detected: {results['lookaway_count']}")
-    if results.get('multiple_faces', False):
-        logger.warning("Cheating detected: Multiple faces in frame")
-    
-    return compile_results(results)
-
-# [Rest of the code remains the same]
-
-def compile_results(raw_results: Dict) -> Tuple[bool, Dict]:
-    """Convert raw counts to final results"""
-    cheating_detected = False
-    reasons = []
-    
-    if raw_results.get('multiple_faces', False):
-        cheating_detected = True
-        reasons.append("Multiple faces detected")
-    
-    if raw_results['processed_frames'] > 0:
-        face_ratio = raw_results['face_detections'] / raw_results['processed_frames']
-        if face_ratio < 0.5:
-            cheating_detected = True
-            reasons.append("Low face detection rate")
-            
-        if raw_results['face_detections'] > 0:
-            lookaway_ratio = raw_results['lookaway_count'] / raw_results['face_detections']
-            if lookaway_ratio > 0.4:
-                cheating_detected = True
-                reasons.append("Excessive lookaways detected")
->>>>>>> 0f71591d
     
     return cheating_detected, {
         'reasons': reasons if reasons else ["No cheating detected"],
         'statistics': {
-<<<<<<< HEAD
             'total_frames': total_frames,
             'processed_frames': processed_frames,
             'processing_ratio': f"{processing_ratio:.1f}%",
@@ -306,17 +196,10 @@
         'raw_counts': {
             'face_detections': raw_results['face_detections'],
             'lookaway_count': raw_results['lookaway_count']
-=======
-            'total_frames': raw_results['total_frames'],
-            'processed_frames': raw_results['processed_frames'],
-            'processing_ratio': f"{(raw_results['processed_frames']/raw_results['total_frames'])*100:.1f}%",
-            'face_detection_rate': f"{(raw_results['face_detections']/raw_results['processed_frames'])*100:.1f}%" if raw_results['processed_frames'] > 0 else "0%"
->>>>>>> 0f71591d
         }
     }
 
 def is_video_valid(video_path: str) -> bool:
-<<<<<<< HEAD
     """Validate video file can be opened and has frames with detailed checks"""
     try:
         cap = cv2.VideoCapture(video_path)
@@ -434,67 +317,10 @@
 
     try:
         # Save uploaded file
-=======
-    """Validate video file can be opened and has frames"""
-    cap = cv2.VideoCapture(video_path)
-    if not cap.isOpened():
-        return False
-    ret, _ = cap.read()
-    cap.release()
-    return ret
-
-def analyze_video_keyframes(video_path: str, keyframe_interval: int = 30) -> Tuple[bool, Dict]:
-    """Main analysis using keyframe extraction"""
-    cap = cv2.VideoCapture(video_path)
-    results = defaultdict(int)
-    total_frames = int(cap.get(cv2.CAP_PROP_FRAME_COUNT))
-    processed_frames = 0
-    
-    while True:
-        ret, frame = cap.read()
-        if not ret:
-            break
-            
-        # Only process keyframes (every N frames)
-        if cap.get(cv2.CAP_PROP_POS_FRAMES) % keyframe_interval != 0:
-            continue
-            
-        frame_result = analyze_single_frame(frame)
-        if frame_result:
-            for k, v in frame_result.items():
-                results[k] += v
-            processed_frames += 1
-            
-        # Early termination if cheating detected
-        if results.get('multiple_faces', False):
-            break
-            
-    cap.release()
-    
-    results['total_frames'] = total_frames
-    results['processed_frames'] = processed_frames
-    return compile_results(results)
-
-@app.route("/")
-def home() -> str:
-    return "AI Cheating Detection API (Keyframe Method)"
-
-@app.route("/upload", methods=["POST"])
-def upload_video() -> Tuple[Dict, int]:
-    if "video" not in request.files:
-        return jsonify({"error": "No video file uploaded"}), 400
-
-    video_file = request.files["video"]
-    if video_file.filename == "":
-        return jsonify({"error": "Empty filename"}), 400
-
-    try:
->>>>>>> 0f71591d
         video_path = os.path.join(app.config["UPLOAD_FOLDER"], video_file.filename)
         video_file.save(video_path)
         logger.info(f"Video saved to {video_path}")
         
-<<<<<<< HEAD
         # Validate video
         if not is_video_valid(video_path):
             logger.error(f"Invalid video file: {video_path}")
@@ -519,19 +345,6 @@
         logger.error(f"Error processing video: {str(e)}")
         if os.path.exists(video_path):
             os.remove(video_path)
-=======
-        if not is_video_valid(video_path):
-            return jsonify({"error": "Invalid video file"}), 400
-            
-        cheating_detected, details = analyze_video_keyframes(video_path)
-        return jsonify({
-            "cheating_detected": cheating_detected,
-            "details": details,
-            "video_path": video_path
-        })
-    except Exception as e:
-        logger.error(f"Error processing video: {str(e)}")
->>>>>>> 0f71591d
         return jsonify({"error": f"Error processing video: {str(e)}"}), 500
 
 if __name__ == "__main__":
